[versions]
micronaut = "4.1.10"
<<<<<<< HEAD
micronaut-platform = "4.1.5"
micronaut-docs = "2.0.0"
micronaut-test = "4.1.0"
micronaut-reactor = "3.1.0"
=======
micronaut-platform = "4.1.0"
micronaut-docs = "2.0.0"
micronaut-test = "4.1.0"
micronaut-reactor = "3.0.3"
>>>>>>> 8e1547a8
micronaut-rxjava2 = "2.0.1"
micronaut-kotlin = "4.0.2"
micronaut-logging = "1.1.2"

groovy = "4.0.15"
spotbugs = "4.8.0"
arquillian-container = "1.7.1.Final"
javax-annotation-api = "1.3.2"
jakarta-validation-tck = "3.0.1"
managed-validation = "3.0.2"

# Gradle plugins

micronaut-gradle-plugin = "4.1.2"
kotlin-gradle-plugin = "1.9.10"
ksp-gradle-plugin = "1.9.10-1.0.13"

[libraries]
# Core
micronaut-core = { module = 'io.micronaut:micronaut-core-bom', version.ref = 'micronaut' }

# BOMS
micronaut-reactor = { module = 'io.micronaut.reactor:micronaut-reactor-bom', version.ref = "micronaut-reactor" }
micronaut-rxjava2 = { module = 'io.micronaut.rxjava2:micronaut-rxjava2-bom', version.ref = "micronaut-rxjava2" }
micronaut-kotlin = { module = 'io.micronaut.kotlin:micronaut-kotlin-bom', version.ref = "micronaut-kotlin" }
micronaut-test = { module = 'io.micronaut.test:micronaut-test-bom', version.ref = "micronaut-test" }

groovy-bom = { module = "org.apache.groovy:groovy-bom", version.ref = "groovy" }

# TESTING

junit-jupiter-engine = { module = "org.junit.jupiter:junit-jupiter-engine" }
kotlin-kotest-junit5 = { module = "io.kotest:kotest-runner-junit5-jvm" }
kotlin-test = { module = "org.jetbrains.kotlin:kotlin-test" }
groovy-json = { module = "org.apache.groovy:groovy-json" }
spotbugs = { module = "com.github.spotbugs:spotbugs-annotations", version.ref = "spotbugs" }
arquillian-container = { module = "org.jboss.arquillian.container:arquillian-container-test-spi", version.ref = "arquillian-container" }
javax-annotation-api = { module = "javax.annotation:javax.annotation-api", version.ref = "javax-annotation-api" }

# MANAGED DEPENDENCIES

managed-validation = { module = "jakarta.validation:jakarta.validation-api", version.ref = "managed-validation" }
jakarta-validation-tck-tests = { module = 'jakarta.validation:beanvalidation-tck-tests', version.ref = "jakarta-validation-tck" }

# GRADLE PLUGINS

gradle-micronaut = { module = "io.micronaut.gradle:micronaut-gradle-plugin", version.ref = "micronaut-gradle-plugin" }
gradle-kotlin = { module = "org.jetbrains.kotlin:kotlin-gradle-plugin", version.ref = "kotlin-gradle-plugin" }
gradle-kotlin-allopen = { module = "org.jetbrains.kotlin:kotlin-allopen", version.ref = "kotlin-gradle-plugin" }
gradle-kotlin-noarg = { module = "org.jetbrains.kotlin:kotlin-noarg", version.ref = "kotlin-gradle-plugin" }
gradle-ksp = { module = "com.google.devtools.ksp:symbol-processing-gradle-plugin", version.ref = "ksp-gradle-plugin" }<|MERGE_RESOLUTION|>--- conflicted
+++ resolved
@@ -1,16 +1,9 @@
 [versions]
 micronaut = "4.1.10"
-<<<<<<< HEAD
 micronaut-platform = "4.1.5"
 micronaut-docs = "2.0.0"
 micronaut-test = "4.1.0"
 micronaut-reactor = "3.1.0"
-=======
-micronaut-platform = "4.1.0"
-micronaut-docs = "2.0.0"
-micronaut-test = "4.1.0"
-micronaut-reactor = "3.0.3"
->>>>>>> 8e1547a8
 micronaut-rxjava2 = "2.0.1"
 micronaut-kotlin = "4.0.2"
 micronaut-logging = "1.1.2"
